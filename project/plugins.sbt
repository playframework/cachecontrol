--- conflicted
+++ resolved
@@ -4,11 +4,6 @@
 
 addSbtPlugin("com.typesafe"      % "sbt-mima-plugin"        % "0.6.1")
 addSbtPlugin("org.scalastyle"    %% "scalastyle-sbt-plugin" % "1.0.0")
-<<<<<<< HEAD
 addSbtPlugin("de.heikoseeberger" % "sbt-header"             % "5.3.1")
 addSbtPlugin("org.scalameta"     % "sbt-scalafmt"           % "2.3.0")
-=======
-addSbtPlugin("de.heikoseeberger" % "sbt-header"             % "5.3.0")
-addSbtPlugin("org.scalameta"     % "sbt-scalafmt"           % "2.2.1")
-addSbtPlugin("com.dwijnand"      % "sbt-dynver"             % "4.0.0")
->>>>>>> f0a5d9c0
+addSbtPlugin("com.dwijnand"      % "sbt-dynver"             % "4.0.0")