--- conflicted
+++ resolved
@@ -4,13 +4,9 @@
 import sbt._
 
 object Dependencies {
-<<<<<<< HEAD
-  def scalaTest = Seq("org.scalatest" %% "scalatest" % "3.2.0" % "test")
-=======
   // Sync versions in .travis.yml
   val Scala212 = "2.12.11"
   val Scala213 = "2.13.2"
->>>>>>> 17c3182b
 
   val ScalaVersions = Seq(Scala212, Scala213)
 
