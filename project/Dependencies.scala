--- conflicted
+++ resolved
@@ -4,13 +4,8 @@
 import sbt._
 
 object Dependencies {
-<<<<<<< HEAD
-  val Scala212 = "2.12.14"
+  val Scala212 = "2.12.15"
   val Scala213 = "2.13.7"
-=======
-  val Scala212 = "2.12.15"
-  val Scala213 = "2.13.6"
->>>>>>> a7d8c86a
   val Scala3   = "3.0.2"
 
   val ScalaVersions = Seq(Scala212, Scala213, Scala3)
