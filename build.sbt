--- conflicted
+++ resolved
@@ -3,9 +3,8 @@
 
 playBuildRepoName in ThisBuild := "cachecontrol"
 
-<<<<<<< HEAD
 val previousVersion = Some("2.0.0")
-=======
+
 // Customise sbt-dynver's behaviour to make it work with tags which aren't v-prefixed
 dynverVTagPrefix in ThisBuild := false
 
@@ -19,7 +18,6 @@
     )
   s
 }
->>>>>>> f0a5d9c0
 
 lazy val cachecontrol = (project in file("."))
   .enablePlugins(PlayReleaseBase, PlayLibrary)
@@ -67,10 +65,8 @@
         )
       )
     },
-<<<<<<< HEAD
     mimaFailOnNoPrevious := false,
     mimaPreviousArtifacts := previousVersion.map(version => organization.value %% name.value % version).toSet
-=======
   )
   .settings(
     Seq(
@@ -86,5 +82,4 @@
         )
       }
     )
->>>>>>> f0a5d9c0
   )